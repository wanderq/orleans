--- conflicted
+++ resolved
@@ -168,10 +168,8 @@
         }
 
         internal static bool IsStarting { get; set; }
-
-<<<<<<< HEAD
+        
         protected abstract ExecutorOptions GetExecutorOptions();
-=======
         private void ThrowIfDisposed()
         {
             if (disposed)
@@ -179,7 +177,6 @@
                 throw new ObjectDisposedException("Cannot access a disposed AsynchAgent"); 
             }
         }
->>>>>>> 68f35218
 
         private void EnsureExecutorInitialized()
         {
