﻿using System;
using System.Threading;
using System.Threading.Tasks;
using Microsoft.Extensions.Logging;

namespace Orleans.Runtime
{
    internal abstract class AsynchAgent : IDisposable
    {
        public enum FaultBehavior
        {
            CrashOnFault,   // Crash the process if the agent faults
            RestartOnFault, // Restart the agent if it faults
            IgnoreFault     // Allow the agent to stop if it faults, but take no other action (other than logging)
        }

        protected readonly ExecutorService executorService;
        protected IExecutor executor;
        protected CancellationTokenSource Cts;
        protected object Lockable;
        protected Logger Log;
        protected readonly string type;
        protected FaultBehavior OnFault;

#if TRACK_DETAILED_STATS
        internal protected ThreadTrackingStatistic threadTracking;
#endif

        public ThreadState State { get; protected set; }
        internal string Name { get; private set; }

        protected AsynchAgent(string nameSuffix, ExecutorService executorService, ILoggerFactory loggerFactory)
        {
            Cts = new CancellationTokenSource();
            var thisType = GetType();

            type = thisType.Namespace + "." + thisType.Name;
            if (type.StartsWith("Orleans.", StringComparison.Ordinal))
            {
                type = type.Substring(8);
            }
            if (!string.IsNullOrEmpty(nameSuffix))
            {
                Name = type + "/" + nameSuffix;
            }
            else
            {
                Name = type;
            }

            Lockable = new object();
            State = ThreadState.Unstarted;
            OnFault = FaultBehavior.IgnoreFault;
            Log = new LoggerWrapper(Name, loggerFactory);

            this.executorService = executorService;
            AppDomain.CurrentDomain.DomainUnload += CurrentDomain_DomainUnload;

#if TRACK_DETAILED_STATS
            if (StatisticsCollector.CollectThreadTimeTrackingStats)
            {
                threadTracking = new ThreadTrackingStatistic(Name);
            }
#endif
        }

        protected AsynchAgent(ExecutorService executorService, ILoggerFactory loggerFactory)
            : this(null, executorService, loggerFactory)
        {
        }

        [System.Diagnostics.CodeAnalysis.SuppressMessage("Microsoft.Design", "CA1031:DoNotCatchGeneralExceptionTypes")]
        private void CurrentDomain_DomainUnload(object sender, EventArgs e)
        {
            try
            {
                if (State != ThreadState.Stopped)
                {
                    Stop();
                }
            }
            catch (Exception exc)
            {
                // ignore. Just make sure DomainUnload handler does not throw.
                Log.Verbose("Ignoring error during Stop: {0}", exc);
            }
        }

        public virtual void Start()
        {
            lock (Lockable)
            {
                if (State == ThreadState.Running)
                {
                    return;
                }

<<<<<<< HEAD
                executor = executorService.GetExecutor(new GetThreadPoolExecutorRequest(GetType(), Name, Cts.Token));

=======
>>>>>>> 58e914b7
                if (State == ThreadState.Stopped)
                {
                    Cts = new CancellationTokenSource();
                }

                EnsureExecutorInitialized();
                OnStart();
                State = ThreadState.Running;
            }

            if (Log.IsVerbose) Log.Verbose("Started asynch agent " + this.Name);
        }

        public virtual void OnStart() { }

        [System.Diagnostics.CodeAnalysis.SuppressMessage("Microsoft.Design", "CA1031:DoNotCatchGeneralExceptionTypes")]
        public virtual void Stop()
        {
            try
            {
                lock (Lockable)
                {
                    if (State == ThreadState.Running)
                    {
                        State = ThreadState.StopRequested;
                        Cts.Cancel();
                        executor = null;
                        State = ThreadState.Stopped;
                    }
                }

                AppDomain.CurrentDomain.DomainUnload -= CurrentDomain_DomainUnload;
            }
            catch (Exception exc)
            {
                // ignore. Just make sure stop does not throw.
                Log.Verbose("Ignoring error during Stop: {0}", exc);
            }
            Log.Verbose("Stopped agent");
        }

#region IDisposable Members

        public void Dispose()
        {
            Dispose(true);
            GC.SuppressFinalize(this);
        }

        protected virtual void Dispose(bool disposing)
        {
            if (!disposing) return;

            if (Cts != null)
            {
                Cts.Dispose();
                Cts = null;
            }
        }

#endregion

        public override string ToString()
        {
            return Name;
        }

        internal static bool IsStarting { get; set; }

        private void EnsureExecutorInitialized()
        {
            if (executor == null)
            {
                executor = executorService.GetExecutor(new GetExecutorRequest(GetType(), Name, Cts));
            }
        }
    }
}<|MERGE_RESOLUTION|>--- conflicted
+++ resolved
@@ -95,11 +95,6 @@
                     return;
                 }
 
-<<<<<<< HEAD
-                executor = executorService.GetExecutor(new GetThreadPoolExecutorRequest(GetType(), Name, Cts.Token));
-
-=======
->>>>>>> 58e914b7
                 if (State == ThreadState.Stopped)
                 {
                     Cts = new CancellationTokenSource();
